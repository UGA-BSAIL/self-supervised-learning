--- conflicted
+++ resolved
@@ -44,11 +44,7 @@
     "%reload_kedro\n",
     "model_description = catalog.load(\"yolov8_l_description\")\n",
     "# trained_model = catalog.load(\"trained_model\", version=\"2023-03-23T12.37.00.000Z\")\n",
-<<<<<<< HEAD
-    "trained_model = torch.load(\"../checkpoints/checkpoint_15169.pt\", map_location=\"cpu\")\n",
-=======
     "trained_model = torch.load(\"../checkpoints/checkpoint_34792.pt\", map_location=\"cpu\")\n",
->>>>>>> 3f0c9278
     "\n",
     "# Random model\n",
     "# encoder = YoloEncoder(model_description=model_description)\n",
